module Doc
    exposing
        ( (|+)
        , Color(..)
        , ColorBrightness(..)
        , Doc
        , NormalForm(..)
        , TextFormat(..)
        , align
        , angles
        , append
        , bgBlack
        , bgBlue
        , bgCyan
        , bgGreen
        , bgMagenta
        , bgRed
        , bgWhite
        , bgYellow
        , black
        , blue
        , bold
        , bool
        , braces
        , brackets
        , char
        , column
        , concat
        , cyan
        , darkBlue
        , darkCyan
        , darkGreen
        , darkMagenta
        , darkRed
        , darkWhite
        , darkYellow
        , debold
        , deunderline
        , display
        , dquotes
        , empty
        , fill
        , fillBreak
        , float
        , green
        , group
        , hang
        , hardline
        , indent
        , int
        , join
        , line
        , linebreak
        , magenta
        , nest
        , parens
        , plain
        , red
        , renderPretty
        , softbreak
        , softline
        , space
        , squotes
        , string
        , surround
        , surroundJoin
        , toString
        , underline
        , white
        , yellow
        )

{-| Functions for combining, formatting, and printing text. Because this library uses the terminal, the content you wish to print
must be passed as the first argument of `Debug.log` (or `console.log` via [Ports][interop]) in order to render as expected.
**The comments underneath each example are what will be rendered to the terminal after the Doc is converted to a String**.

[interop]: https://guide.elm-lang.org/interop/javascript.html


## API Reference

  - [Basics](#basics)
  - [Combining Docs](#combining-docs)
  - [Lines](#lines)
  - [Bracketing](#bracketing)
  - [Alignment](#alignment)
  - [Fillers](#fillers)
  - [Colors](#colors)
  - [Formatting](#formatting)
  - [Rendering](#rendering)


## Basics

@docs Doc, string, char, int, float, bool, space, empty


## Combining Docs

@docs append, (|+), join, concat


## Lines

@docs group, line, linebreak, hardline, softline, softbreak


## Bracketing

@docs surround, squotes, dquotes, parens, angles, brackets, braces, surroundJoin


## Alignment

@docs align, nest, hang, indent, column


## Fillers

@docs fill, fillBreak


## Colors

@docs Color, DocLayer, ColorBrightness, black, red, darkRed, green, darkGreen, yellow, darkYellow, blue, darkBlue, magenta, darkMagenta, cyan, darkCyan, white, darkWhite, bgRed, bgWhite, bgBlue, bgYellow, bgCyan, bgGreen, bgBlack, bgMagenta


## Formatting

@docs bold, debold, underline, deunderline, plain


## Rendering

@docs NormalForm, TextFormat, renderPretty, toString, display

-}

import Basics
import Console as Ansi
import Utils


{-| Data structure that wraps the text you eventually wish to print. Docs can be conveniently
combined, formatted, and aligned in many ways.
-}
type Doc
    = Empty
    | Character Char
    | Txt Int String
    | Break
    | FlatAlt Doc Doc
    | Cat Doc Doc
    | Nest Int Doc
    | Union Doc Doc
    | Color DocLayer Color Doc
    | Bold Doc
    | Underline Doc
    | Column (Int -> Doc)
    | Columns (Maybe Int -> Doc)
    | Nesting (Int -> Doc)
    | RestoreFormat
        { fgColor : Maybe Color
        , bgColor : Maybe Color
        , isBold : Bool
        , isUnderlined : Bool
        }


{-| Different ANSI Colors that can be displayed. Dark variations are available for foreground text.
Colors may come out differently depending on your terminal.
-}
type Color
    = Black ColorBrightness
    | Red ColorBrightness
    | Green ColorBrightness
    | Yellow ColorBrightness
    | Blue ColorBrightness
    | Magenta ColorBrightness
    | Cyan ColorBrightness
    | White ColorBrightness


{-| Different variation of brightness that a color can be rendered with
-}
type ColorBrightness
    = Standard
    | Dark


{-| Different layers that support color formatting.
-}
type DocLayer
    = Foreground
    | Background


{-| Append two Docs together

    append (string "hello ") (string "world")
    -- hello world

-}
append : Doc -> Doc -> Doc
append =
    Cat


infixr 6 |+


{-| Infix version of `append`

    string "hello "
        |+ string "world"
    -- hello world

-}
(|+) : Doc -> Doc -> Doc
(|+) =
    Cat


{-| Puts many Docs together, separated by a given Doc.

    ["how", "now", "brown", "cow?"]
        |> List.map string
        |> join space
    -- how now brown cow?

-}
join : Doc -> List Doc -> Doc
join sep =
    concat << List.intersperse sep


{-| Concatenates many Docs into one.

    ["how", "now", "brown", "cow?"]
        |> List.map string
        |> concat
    -- hownowbrowncow?

-}
concat : List Doc -> Doc
concat docs =
    Utils.foldr1 (|+) docs
        |> Maybe.withDefault Empty


{-| Tries to put all elements of a Doc on a single line if it will fit
the width of the page. If everything cannot fit on one line, then
no changes are made.

    string "how now"
        |+ char '\n'
        |+ string "brown cow?"
        |> group
    -- how now brown cow?

-}
group : Doc -> Doc
group doc =
    Union (flatten doc) doc



-- BASIC COMBINATORS


{-| An empty Doc element. The equivalent of `""` when converted to a `String`
-}
empty : Doc
empty =
    Empty


{-| Convenience function for representing a space.

    space =
        char ' '

-}
space : Doc
space =
    Character ' '


{-| Doc that advances to the next line when combined with other Doc elements.

    ["how", "now", "brown", "cow?"]
        |> List.map string
        |> join line
    -- how
    -- now
    -- brown
    -- cow?

When `group` is called on a Doc containing `line` elements, the `line`s are replaced with spaces.

    ["how", "now", "brown", "cow?"]
        |> List.map string
        |> join line
        |> group
    -- how now brown cow?

-}
line : Doc
line =
    FlatAlt Break space


{-| Works the same way as `line`, except when `group` is called on a Doc with a `linebreak`
element, the `linebreak` is replaced with `empty`

    ["how", "now", "brown", "cow?"]
        |> List.map string
        |> join linebreak
        |> group
    -- hownowbrowncow?

-}
linebreak : Doc
linebreak =
    FlatAlt Break Empty


{-| Works the same way as `line` and `linebreak`, except when `group` is called on a Doc with
a `hardline`, it is not replaced with anything.

    ["how", "now", "brown", "cow?"]
        |> List.map string
        |> join hardline
        |> group
    -- how
    -- now
    -- brown
    -- cow?

-}
hardline : Doc
hardline =
    Break


{-| Doc that advances a single space when combined with other Doc elements, but only if the
line has room.

    ["how", "now", "brown", "cow?"]
        |> List.map string
        |> join softline
    -- how now brown cow?

If the elements cannot fit on the same line, then it advances to the next line. Since the basic
`string` function is not equipped for proper lookahead, this Doc should be used if there is a chance
of overflow and you'd like to keep consistent column lengths.

    -- NOT GREAT

    string "this string may or may not fit on one line"
    -- this string may or may not fit on one line

    -- MUCH BETTER

    "this string may or may not fit on one line"
        |> String.words
        |> List.map string
        |> join softline
    -- this string may or may not fit
    -- on one line

-}
softline : Doc
softline =
    group line


{-| Works the same way as `softline`, except it separates with `empty` if elements can
fit on the same line.

    ["how", "now", "brown", "cow?"]
        |> List.map string
        |> join softbreak
    -- hownowbrowncow?

-}
softbreak : Doc
softbreak =
    group linebreak


{-| Creates a Doc from a `String`.

    string "hello, world!"
    -- hello, world!

-}
string : String -> Doc
string str =
    case str of
        "" ->
            Empty

        s ->
            if Utils.hasWhitespace s then
                parseString s
            else
                Txt (String.length s) s


{-| Creates a Doc from a `Char`.

    char '!'
    -- !

-}
char : Char -> Doc
char input =
    case input of
        '\n' ->
            line

        _ ->
            Character input


{-| Create a Doc from an `Int`.

    int 3
    -- 3

-}
int : Int -> Doc
int =
    string << Basics.toString


{-| Create a Doc from a `Float`.

    float 12.3456
    -- 12.3456

-}
float : Float -> Doc
float =
    string << Basics.toString


{-| Create a Doc from a `Bool`.

    bool True
    -- True

-}
bool : Bool -> Doc
bool =
    string << Basics.toString


{-| Creates a Doc from a function where the first argument is the current column of the Doc.
Since `hello` will take up the first 5 columns when rendered, the following snippet will
indent `from afar...` 5 spaces.

    string "hello"
        |+ column (\col -> indent col (string "from afar..."))
    -- hello     from afar...

This is useful if you need to know the current column in order to do some sort of combination.

-}
column : (Int -> Doc) -> Doc
column =
    Column


columns : (Maybe Int -> Doc) -> Doc
columns =
    Columns


nesting : (Int -> Doc) -> Doc
nesting =
    Nesting


{-| Increases the number of spaces that all nested lines are indented.

    string "pretty printing in Elm"
        |+ line
        |+ string "can be a lot of fun?"
        |> nest 2
        |> append (string "Did you know that ")
    -- Did you know that pretty printing in Elm
    --   can be a lot of fun?

-}
nest : Int -> Doc -> Doc
nest =
    Nest



-- ALIGNMENT


{-| Sets the indentation of all _nested lines_, or lines that are placed underneath another line, equal to the current column.
This vertically aligns the Doc so that it moves as a single column.

    string "old"
        |+ line
        |+ string "friend"
        |> align
        |> append (string "hello ")
    -- hello old
    --       friend

In the above example, `string "hello "` has a current column of 6, so when it is prepended to the beginning of our aligned doc,
the nested line is indented by 6 spaces.

-}
align : Doc -> Doc
align doc =
    column
        (\currentColumn ->
            nesting
                (\indentLvl -> nest (currentColumn - indentLvl) doc)
        )


{-| Works similar to `nest`, but this function also aligns the nested lines with the top line.

    string "pretty printing in Elm"
        |+ line
        |+ string "can be a lot of fun?"
        |> hang 2
        |> append (string "Did you know that ")
    -- Did you know that pretty printing in Elm
    --                     can be a lot of fun?

-}
hang : Int -> Doc -> Doc
hang spaces doc =
    align (nest spaces doc)


{-| Indents the entire Doc by a given number of spaces.

    ["the", "indent", "combinator", "indents", "these", "words !"]
        |> List.map string
        |> join softline
        |> indent 4
    --     the indent combinator
    --     indents these words !

-}
indent : Int -> Doc -> Doc
indent spaces doc =
    string (Utils.spaces spaces)
        |+ doc
        |> hang spaces



-- BRACKETING


{-| Surrounds a Doc with given Docs.

    surround (char '#') (char '?') (string "questionable")
    -- #questionable?

-}
surround : Doc -> Doc -> Doc -> Doc
surround left right doc =
    left
        |+ doc
        |+ right


{-| Surrounds a Doc in single quotes

    squotes (string "wrapped in single quotes")
    -- 'wrapped in single quotes'

-}
squotes : Doc -> Doc
squotes =
    surround (char '\'') (char '\'')


{-| Surrounds a Doc in double quotes

    dquotes (string "wrapped in double quotes")
    -- "wrapped in double quotes"

-}
dquotes : Doc -> Doc
dquotes =
    surround (char '"') (char '"')


{-| Surrounds a Doc in parentheses

    parens (string "wrapped in parens")
    -- (wrapped in parens)

-}
parens : Doc -> Doc
parens =
    surround (char '(') (char ')')


{-| Surrounds a Doc in angle brackets

    angles (string "wrapped in angles")
    -- <wrapped in angles>

-}
angles : Doc -> Doc
angles =
    surround (char '<') (char '>')


{-| Surrounds a Doc in square brackets

    brackets (string "wrapped in brackets")
    -- [wrapped in brackets]

-}
brackets : Doc -> Doc
brackets =
    surround (char '[') (char ']')


{-| Surrounds a Doc in curly braces

    braces (string "wrapped in braces")
    -- {wrapped in braces}

-}
braces : Doc -> Doc
braces =
    surround (char '{') (char '}')


{-| Joins a List of Docs together with a given separator, then surrounds the result with the first two arguments.

    List.map string ["some", "html", "element"]
        |> surroundJoin (char '<') (char '>') (char '-')
    -- <some-html-element>

Provides a bit of extra formatting help by aligning elements (separator in front) if they cannot all fit on the
same line.

    [ "a really long string", "another really long string", "a third really long string" ]
        |> List.map string
        |> List.map (surround space space)
        |> surroundJoin (char '[') (char ']') (char ',')
        |> append (string "list ")
    -- list [ a really long string
    --      , another really long string
    --      , a third really long string ]

-}
surroundJoin : Doc -> Doc -> Doc -> List Doc -> Doc
surroundJoin left right sep docs =
    case docs of
        [] ->
            left
                |+ right

        doc :: [] ->
            left
                |+ doc
                |+ right

        _ ->
            docs
                |> List.map2 (|+) (left :: List.repeat (List.length docs) sep)
                |> join linebreak
                |> group
                |> flip (|+) right
                |> align



-- FILLERS


{-| Appends spaces to the end of the Doc until the current column is equal to the given `Int`.

    fill 12 (string "how now")
        |+ string "brown cow?"
    -- how now     brown cow?

Since `how now` takes up the first 7 columns in the above example and we passed 12 to `fill`,
we can expect there to be 5 spaces between `how now` and `brown cow`. If the current column
is greater than the given `Int`, nothing is appended.

    fill 5 (string "how now")
        |+ string "brown cow?"
    -- how nowbrown cow?

When used with `align`, this function can be particularly helpful for pretty printing different types of data.

    let
        types =
            [ ( "empty", "Doc" )
            , ( "nest", "Int -> Doc -> Doc" )
            , ( "linebreak", "Doc" )
            ]

        asAnnotation ( name, typeOf ) =
            fill 6 (string name)
                |+ string " : "
                |+ string typeOf
    in
    List.map asAnnotation types
        |> join linebreak
        |> align
        |> append (string "let ")

    -- let empty  : Doc
    --     nest   : Int -> Doc -> Doc
    --     linebreak : Doc

-}
fill : Int -> Doc -> Doc
fill spacesToAdd doc =
    let
        addSpaces textWidth =
            if textWidth >= spacesToAdd then
                empty
            else
                string (Utils.spaces (spacesToAdd - textWidth))
    in
    width doc addSpaces


{-| Works the same way as `fill`, except that if the current column is greater than the given `Int`,
then a linebreak is inserted and the indentation of all nested lines is increased to given `Int`.

    let
        types =
            [ ( "empty", "Doc" )
            , ( "nest", "Int -> Doc -> Doc" )
            , ( "linebreak", "Doc" )
            ]

        asAnnotation ( name, typeOf ) =
            fillBreak 6 (string name)
                |+ string " : "
                |+ string typeOf
    in
    List.map asAnnotation types
        |> join linebreak
        |> align
        |> append (string "let ")

    -- let empty  : Doc
    --     nest   : Int -> Doc -> Doc
    --     linebreak
    --            : Doc

-}
fillBreak : Int -> Doc -> Doc
fillBreak spacesToAdd doc =
    let
        addSpaces textWidth =
            if textWidth > spacesToAdd then
                nest spacesToAdd linebreak
            else
                string (Utils.spaces (spacesToAdd - textWidth))
    in
    width doc addSpaces


width : Doc -> (Int -> Doc) -> Doc
width doc addSpaces =
    column
        (\currCol1 ->
            doc
                |+ column
                    (\currCol2 -> addSpaces (currCol2 - currCol1))
        )



-- COLORS


color : Color -> Doc -> Doc
color =
    Color Foreground


{-| Changes text color of Doc to black.
-}
black : Doc -> Doc
black =
    color (Black Standard)


{-| Changes text color of Doc to red.
-}
red : Doc -> Doc
red =
    color (Red Standard)


{-| Changes text color of Doc to dark red.
-}
darkRed : Doc -> Doc
darkRed =
    color (Red Dark)


{-| Changes text color of Doc to green.
-}
green : Doc -> Doc
green =
    color (Green Standard)


{-| Changes text color of Doc to dark green.
-}
darkGreen : Doc -> Doc
darkGreen =
    color (Green Dark)


{-| Changes text color of Doc to yellow.
-}
yellow : Doc -> Doc
yellow =
    color (Yellow Standard)


{-| Changes text color of Doc to dark yellow.
-}
darkYellow : Doc -> Doc
darkYellow =
    color (Yellow Dark)


{-| Changes text color of Doc to blue.
-}
blue : Doc -> Doc
blue =
    color (Blue Standard)


{-| Changes text color of Doc to dark blue.
-}
darkBlue : Doc -> Doc
darkBlue =
    color (Blue Dark)


{-| Changes text color of Doc to magenta.
-}
magenta : Doc -> Doc
magenta =
    color (Magenta Standard)


{-| Changes text color of Doc to dark magenta.
-}
darkMagenta : Doc -> Doc
darkMagenta =
    color (Magenta Dark)


{-| Changes text color of Doc to cyan.
-}
cyan : Doc -> Doc
cyan =
    color (Cyan Standard)


{-| Changes text color of Doc to dark cyan.
-}
darkCyan : Doc -> Doc
darkCyan =
    color (Cyan Dark)


{-| Changes text color of Doc to white.
-}
white : Doc -> Doc
white =
    color (White Standard)


{-| Changes text color of Doc to dark white.
-}
darkWhite : Doc -> Doc
darkWhite =
    color (White Dark)


bgColor : Color -> Doc -> Doc
bgColor =
    Color Background


{-| Changes background color of Doc to red.
-}
bgRed : Doc -> Doc
bgRed =
    bgColor (Red Standard)


{-| Changes background color of Doc to white.
-}
bgWhite : Doc -> Doc
bgWhite =
    bgColor (White Standard)


{-| Changes background color of Doc to blue.
-}
bgBlue : Doc -> Doc
bgBlue =
    bgColor (Blue Standard)


{-| Changes background color of Doc to yellow.
-}
bgYellow : Doc -> Doc
bgYellow =
    bgColor (Yellow Standard)


{-| Changes background color of Doc to cyan.
-}
bgCyan : Doc -> Doc
bgCyan =
    bgColor (Cyan Standard)


{-| Changes background color of Doc to green.
-}
bgGreen : Doc -> Doc
bgGreen =
    bgColor (Green Standard)


{-| Changes background color of Doc to black.
-}
bgBlack : Doc -> Doc
bgBlack =
    bgColor (Black Standard)


{-| Changes background color of Doc to magenta.
-}
bgMagenta : Doc -> Doc
bgMagenta =
    bgColor (Magenta Standard)



-- FORMATTING


{-| Bolds all the text in a Doc. Some terminals implement this as a color change rather
than a boldness change.
-}
bold : Doc -> Doc
bold =
    Bold


{-| Removes all bold formatting from a Doc while keeping other formatting.
-}
debold : Doc -> Doc
debold doc =
    case doc of
        Bold restOfDoc ->
            restOfDoc

        Union doc1 doc2 ->
            Union (debold doc1) (debold doc2)

        Cat doc1 doc2 ->
            Cat (debold doc1) (debold doc2)

        Color layer color doc ->
            Color layer color (debold doc)

        Underline doc ->
            Underline (debold doc)

        FlatAlt doc1 doc2 ->
            FlatAlt (debold doc1) (debold doc2)

        Nest nestingLvl doc ->
            Nest nestingLvl (debold doc)

        Column f ->
            Column (debold << f)

        Columns f ->
            Columns (debold << f)

        Nesting f ->
            Nesting (debold << f)

        _ ->
            doc


{-| Underlines all the text in a Doc. May not be supported on all terminals.
-}
underline : Doc -> Doc
underline =
    Underline


{-| Removes all underlining from a Doc while keeping other formatting.
-}
deunderline : Doc -> Doc
deunderline doc =
    case doc of
        Underline restOfDoc ->
            restOfDoc

        Union doc1 doc2 ->
            Union (deunderline doc1) (deunderline doc2)

        Cat doc1 doc2 ->
            Cat (deunderline doc1) (deunderline doc2)

        Color layer color doc ->
            Color layer color (deunderline doc)

        Bold doc ->
            Bold (deunderline doc)

        FlatAlt doc1 doc2 ->
            FlatAlt (deunderline doc1) (deunderline doc2)

        Nest nestingLvl doc ->
            Nest nestingLvl (deunderline doc)

        Column docFromCurrCol ->
            Column (deunderline << docFromCurrCol)

        Columns docFromCurrCol ->
            Columns (deunderline << docFromCurrCol)

        Nesting docFromIndent ->
            Nesting (deunderline << docFromIndent)

        _ ->
            doc


{-| Removes all formatting from a Doc, including foreground (text) color, background color, underlining, and bold.
-}
plain : Doc -> Doc
plain doc =
    case doc of
        FlatAlt doc1 doc2 ->
            FlatAlt (plain doc1) (plain doc2)

        Cat doc1 doc2 ->
            Cat (plain doc1) (plain doc2)

        Nest n doc ->
            Nest n (plain doc)

        Union doc1 doc2 ->
            Union (plain doc1) (plain doc2)

        Color _ _ doc ->
            plain doc

        Bold doc ->
            plain doc

        Underline doc ->
            plain doc

        Column formDoc ->
            Column (plain << formDoc)

        Columns formDoc ->
            Columns (plain << formDoc)

        Nesting formDoc ->
            Nesting (plain << formDoc)

        _ ->
            doc



-- RENDERERS


{-| Different formats that a text element can take on.
-}
type TextFormat
    = WithColor DocLayer Color
    | WithUnderline
    | WithBold
    | Default


{-| Intermediate data structure between `Doc` and `String`. Can be useful during situations where
greater control during the rendering process is preferred.
-}
type NormalForm
    = Blank
    | Char Char NormalForm
    | Text Int String NormalForm
    | Line Int NormalForm
    | Formatted (List TextFormat) NormalForm


type Docs
    = Nil
    | Cons Int Doc Docs


{-| Converts a Doc to a `String` with a column width of 80 and a ribbon width of 32.
This function is useful if you don't care about custom widths and just want to print your Doc.
-}
toString : Doc -> String
toString doc =
    display (renderPretty 0.4 80 doc)


{-| Convert a `Doc` into `NormalForm` by specifying both the ribbon width and the page width.
The **ribbon width** indicates the max _percentage_ of non-indentation characters that should
appear on a line, and the **page width** is the max number of _total_ characters that can be on a
single line. Can be used in combination with `display` to convert a `Doc` to a `String` with more
customization on the width than using the default `toString` function.

    let
        doc =
          [10, 200, 3000]
              |> List.map int
              |> surroundJoin (char '[') (char ']') (char ',')
              |> append (string "list ")
    in
        -- ribbon width of 20
        display (renderPretty 0.25 80 doc)
        -- list [10,200,3000]


        -- ribbon width of 16
        display (renderPretty 0.2 80 doc)
        -- list [10
        --      ,200
        --      ,3000]

-}
renderPretty : Float -> Int -> Doc -> NormalForm
renderPretty =
    renderFits willFit


renderFits :
    (Int -> Int -> Int -> NormalForm -> Bool)
    -> Float
    -> Int
    -> Doc
    -> NormalForm
renderFits doesItFit ribbonPct pageWidth doc =
    let
        ribbonWidth =
            round (toFloat pageWidth * ribbonPct)
                |> min pageWidth
                |> max 0

        best : Int -> Int -> Maybe Color -> Maybe Color -> Bool -> Bool -> Docs -> NormalForm
        best indent currCol foregroundColor backgroundColor isTxtBold isTxtUnderlined docs =
            case docs of
                Nil ->
                    Blank

                Cons n document documents ->
                    let
                        dsRestore =
                            Cons n
                                (RestoreFormat
                                    { fgColor = foregroundColor
                                    , bgColor = backgroundColor
                                    , isBold = isTxtBold
                                    , isUnderlined = isTxtUnderlined
                                    }
                                )
                                documents
                    in
                    case document of
                        Empty ->
<<<<<<< HEAD
                            best indent currCol foregroundColor backgroundColor boldFormatter underliner documents

                        Character char ->
                            Char char (best indent (currCol + 1) foregroundColor backgroundColor boldFormatter underliner documents)

                        Txt length str ->
                            Text length str (best indent (currCol + length) foregroundColor backgroundColor boldFormatter underliner documents)

                        Break ->
                            Line n (best n n foregroundColor backgroundColor boldFormatter underliner documents)

                        FlatAlt doc1 _ ->
                            best indent currCol foregroundColor backgroundColor boldFormatter underliner (Cons n doc1 documents)

                        Cat doc1 doc2 ->
                            best indent currCol foregroundColor backgroundColor boldFormatter underliner (Cons n doc1 (Cons n doc2 documents))

                        Nest num doc_ ->
                            best indent currCol foregroundColor backgroundColor boldFormatter underliner (Cons (num + n) doc_ documents)
=======
                            best indent currCol foregroundColor backgroundColor isTxtBold isTxtUnderlined documents

                        Character char ->
                            Char char (best indent (currCol + 1) foregroundColor backgroundColor isTxtBold isTxtUnderlined documents)

                        Txt length str ->
                            Text length str (best indent (currCol + length) foregroundColor backgroundColor isTxtBold isTxtUnderlined documents)

                        Break ->
                            Line n (best n n foregroundColor backgroundColor isTxtBold isTxtUnderlined documents)

                        FlatAlt doc1 _ ->
                            best indent currCol foregroundColor backgroundColor isTxtBold isTxtUnderlined (Cons n doc1 documents)

                        Cat doc1 doc2 ->
                            best indent currCol foregroundColor backgroundColor isTxtBold isTxtUnderlined (Cons n doc1 (Cons n doc2 documents))

                        Nest num nestedDoc ->
                            best indent currCol foregroundColor backgroundColor isTxtBold isTxtUnderlined (Cons (num + n) nestedDoc documents)
>>>>>>> dc8bdd86

                        Union doc1 doc2 ->
                            nicest
                                indent
                                currCol
<<<<<<< HEAD
                                (best indent currCol foregroundColor backgroundColor boldFormatter underliner (Cons n doc1 documents))
                                (best indent currCol foregroundColor backgroundColor boldFormatter underliner (Cons n doc2 documents))

                        Column fn ->
                            best indent currCol foregroundColor backgroundColor boldFormatter underliner (Cons n (fn currCol) documents)

                        Columns fn ->
                            best indent currCol foregroundColor backgroundColor boldFormatter underliner (Cons n (fn (Just pageWidth)) documents)

                        Nesting fn ->
                            best indent currCol foregroundColor backgroundColor boldFormatter underliner (Cons n (fn n) documents)
=======
                                (recur indent currCol (Cons n doc1 documents))
                                (\() -> (recur indent currCol (Cons n doc2 documents)))

                        Column fn ->
                            best indent currCol foregroundColor backgroundColor isTxtBold isTxtUnderlined (Cons n (fn currCol) documents)

                        Columns fn ->
                            best indent currCol foregroundColor backgroundColor isTxtBold isTxtUnderlined (Cons n (fn (Just pageWidth)) documents)

                        Nesting fn ->
                            best indent currCol foregroundColor backgroundColor isTxtBold isTxtUnderlined (Cons n (fn n) documents)
>>>>>>> dc8bdd86

                        Color layer color doc ->
                            let
                                ( fgColor, bgColor ) =
                                    case layer of
                                        Background ->
                                            ( foregroundColor, Just color )

                                        Foreground ->
                                            ( Just color, backgroundColor )
                            in
                            Formatted
                                [ WithColor layer color ]
                                (best indent currCol fgColor bgColor isTxtBold isTxtUnderlined (Cons n doc dsRestore))

                        Bold doc ->
                            Formatted
                                [ WithBold ]
                                (best indent currCol foregroundColor backgroundColor True isTxtUnderlined (Cons n doc dsRestore))

                        Underline doc ->
                            Formatted
                                [ WithUnderline ]
                                (best indent currCol foregroundColor backgroundColor isTxtBold True (Cons n doc dsRestore))

                        RestoreFormat { fgColor, bgColor, isBold, isUnderlined } ->
                            let
                                formats =
                                    Default
                                        :: List.filterMap identity
                                            [ Maybe.map (WithColor Foreground) fgColor
                                            , Maybe.map (WithColor Background) bgColor
                                            , if isBold then
                                                Just WithBold
                                              else
                                                Nothing
                                            , if isUnderlined then
                                                Just WithUnderline
                                              else
                                                Nothing
                                            ]
                            in
                            Formatted formats (best indent currCol fgColor bgColor isBold isUnderlined documents)

        nicest indent currCol doc1 doc2Thunk =
            let
                width =
                    min (pageWidth - currCol) (ribbonWidth - currCol + indent)
            in
            if doesItFit pageWidth (min indent currCol) width doc1 then
                doc1
            else
                doc2Thunk ()
    in
    best 0 0 Nothing Nothing False False (Cons 0 doc Nil)


willFit : Int -> Int -> Int -> NormalForm -> Bool
willFit pageWidth minNestingLvl remainingLineWidth simpleDoc =
    if remainingLineWidth < 0 then
        False
    else
        case simpleDoc of
            Blank ->
                True

            Char char sDoc ->
                willFit pageWidth minNestingLvl (remainingLineWidth - 1) sDoc

            Text width content sDoc ->
                willFit pageWidth minNestingLvl (remainingLineWidth - width) sDoc

            Line width sDoc ->
                True

            Formatted _ sDoc ->
                willFit pageWidth minNestingLvl remainingLineWidth sDoc


{-| Intermediate step for converting `NormalForm` to a `String`. Where `toString` converts a `Doc`
all the way to a `String`, this function allows for greater control during the rendering process.
-}
display : NormalForm -> String
display simpleDoc =
    case simpleDoc of
        Blank ->
            ""

        Char char sDoc ->
            String.cons char (display sDoc)

        Text _ content sDoc ->
            String.append content (display sDoc)

        Line indents sDoc ->
            display sDoc
                |> String.append (String.cons '\n' (Utils.spaces indents))

        Formatted formats sDoc ->
            List.map consoleFormatting formats
                |> List.foldr (<|) (display sDoc)


consoleFormatting : TextFormat -> (String -> String)
consoleFormatting format =
    case format of
        Default ->
            Ansi.plain

        WithColor layer color ->
            toAnsiColor layer color

        WithUnderline ->
            Ansi.underline

        WithBold ->
            Ansi.bold



-- PRIVATE


flatten : Doc -> Doc
flatten doc =
    case doc of
        FlatAlt doc1 doc2 ->
            doc2

        Cat doc1 doc2 ->
            Cat (flatten doc1) (flatten doc2)

        Nest n doc ->
            Nest n (flatten doc)

        Union doc1 doc2 ->
            flatten doc1

        Column f ->
            Column (flatten << f)

        Columns f ->
            Columns (flatten << f)

        Nesting f ->
            Nesting (flatten << f)

        Color layer color doc ->
            Color layer color (flatten doc)

        Bold doc ->
            Bold (flatten doc)

        other ->
            other


parseString : String -> Doc
parseString str =
    let
        parse chunk doc =
            case chunk of
                "" ->
                    doc

                "\n" ->
                    line |+ doc

                "\t" ->
                    space |+ space |+ space |+ space |+ doc

                " " ->
                    space |+ doc

                _ ->
                    Txt (String.length chunk) chunk
                        |+ doc
    in
    Utils.splitOnWhitespace str
        |> List.foldr parse Empty


toAnsiColor : DocLayer -> Color -> (String -> String)
toAnsiColor layer color =
    case layer of
        Background ->
            case color of
                Black _ ->
                    Ansi.bgBlack

                Red _ ->
                    Ansi.bgRed

                Green _ ->
                    Ansi.bgGreen

                Yellow _ ->
                    Ansi.bgYellow

                Blue _ ->
                    Ansi.bgBlue

                Magenta _ ->
                    Ansi.bgMagenta

                Cyan _ ->
                    Ansi.bgCyan

                White _ ->
                    Ansi.bgWhite

        Foreground ->
            case color of
                Black brightness ->
                    ansiBrightness brightness Ansi.black

                Red brightness ->
                    ansiBrightness brightness Ansi.red

                Green brightness ->
                    ansiBrightness brightness Ansi.green

                Yellow brightness ->
                    ansiBrightness brightness Ansi.yellow

                Blue brightness ->
                    ansiBrightness brightness Ansi.blue

                Magenta brightness ->
                    ansiBrightness brightness Ansi.magenta

                Cyan brightness ->
                    ansiBrightness brightness Ansi.cyan

                White brightness ->
                    ansiBrightness brightness Ansi.white


ansiBrightness : ColorBrightness -> (String -> String) -> (String -> String)
ansiBrightness brightness formatter =
    case brightness of
        Standard ->
            formatter

        Dark ->
            Ansi.dark << formatter<|MERGE_RESOLUTION|>--- conflicted
+++ resolved
@@ -1197,27 +1197,6 @@
                     in
                     case document of
                         Empty ->
-<<<<<<< HEAD
-                            best indent currCol foregroundColor backgroundColor boldFormatter underliner documents
-
-                        Character char ->
-                            Char char (best indent (currCol + 1) foregroundColor backgroundColor boldFormatter underliner documents)
-
-                        Txt length str ->
-                            Text length str (best indent (currCol + length) foregroundColor backgroundColor boldFormatter underliner documents)
-
-                        Break ->
-                            Line n (best n n foregroundColor backgroundColor boldFormatter underliner documents)
-
-                        FlatAlt doc1 _ ->
-                            best indent currCol foregroundColor backgroundColor boldFormatter underliner (Cons n doc1 documents)
-
-                        Cat doc1 doc2 ->
-                            best indent currCol foregroundColor backgroundColor boldFormatter underliner (Cons n doc1 (Cons n doc2 documents))
-
-                        Nest num doc_ ->
-                            best indent currCol foregroundColor backgroundColor boldFormatter underliner (Cons (num + n) doc_ documents)
-=======
                             best indent currCol foregroundColor backgroundColor isTxtBold isTxtUnderlined documents
 
                         Character char ->
@@ -1237,27 +1216,13 @@
 
                         Nest num nestedDoc ->
                             best indent currCol foregroundColor backgroundColor isTxtBold isTxtUnderlined (Cons (num + n) nestedDoc documents)
->>>>>>> dc8bdd86
 
                         Union doc1 doc2 ->
                             nicest
                                 indent
                                 currCol
-<<<<<<< HEAD
-                                (best indent currCol foregroundColor backgroundColor boldFormatter underliner (Cons n doc1 documents))
-                                (best indent currCol foregroundColor backgroundColor boldFormatter underliner (Cons n doc2 documents))
-
-                        Column fn ->
-                            best indent currCol foregroundColor backgroundColor boldFormatter underliner (Cons n (fn currCol) documents)
-
-                        Columns fn ->
-                            best indent currCol foregroundColor backgroundColor boldFormatter underliner (Cons n (fn (Just pageWidth)) documents)
-
-                        Nesting fn ->
-                            best indent currCol foregroundColor backgroundColor boldFormatter underliner (Cons n (fn n) documents)
-=======
-                                (recur indent currCol (Cons n doc1 documents))
-                                (\() -> (recur indent currCol (Cons n doc2 documents)))
+                                (best indent currCol foregroundColor backgroundColor isTxtBold isTxtUnderlined (Cons n doc1 documents))
+                                (\() -> (best indent currCol foregroundColor backgroundColor isTxtBold isTxtUnderlined (Cons n doc2 documents)))
 
                         Column fn ->
                             best indent currCol foregroundColor backgroundColor isTxtBold isTxtUnderlined (Cons n (fn currCol) documents)
@@ -1267,7 +1232,6 @@
 
                         Nesting fn ->
                             best indent currCol foregroundColor backgroundColor isTxtBold isTxtUnderlined (Cons n (fn n) documents)
->>>>>>> dc8bdd86
 
                         Color layer color doc ->
                             let
